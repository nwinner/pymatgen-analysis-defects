--- conflicted
+++ resolved
@@ -37,11 +37,7 @@
   "scikit-image==0.19.3",
 ]
 
-<<<<<<< HEAD
-tests = ["pytest==7.1.2", "pytest-cov==4.0.0"]
-=======
-tests = ["pytest==7.2.0", "pytest-cov==3.0.0"]
->>>>>>> 6e2bb749
+tests = ["pytest==7.2.0", "pytest-cov==4.0.0"]
 
 [tool.setuptools.dynamic]
 readme = { file = ["README.rst"] }
