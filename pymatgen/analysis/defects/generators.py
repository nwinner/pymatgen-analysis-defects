--- conflicted
+++ resolved
@@ -12,20 +12,10 @@
 from pymatgen.core import Element, PeriodicSite, Species, Structure
 from pymatgen.io.vasp import Chgcar
 from pymatgen.symmetry.analyzer import SpacegroupAnalyzer
-<<<<<<< HEAD
 from pymatgen.util.coord import in_coord_list_pbc
 from pymatgen.analysis.adsorption import AdsorbateSiteFinder
 from pymatgen.analysis.defects.core import Defect, Interstitial, Substitution, Vacancy, Adsorbate
 from pymatgen.analysis.defects.utils import ChargeInsertionAnalyzer, remove_collisions
-=======
-
-from pymatgen.analysis.defects.core import Defect, Interstitial, Substitution, Vacancy
-from pymatgen.analysis.defects.utils import (
-    ChargeInsertionAnalyzer,
-    TopographyAnalyzer,
-    remove_collisions,
-)
->>>>>>> 5826fe16
 
 __author__ = "Jimmy-Xuan Shen"
 __copyright__ = "Copyright 2022, The Materials Project"
