--- conflicted
+++ resolved
@@ -1,32 +1,18 @@
-<<<<<<< HEAD
 """Objects for representing corrections to defect calculations."""
 
 from typing import Any, Optional
 from dataclasses import dataclass
 from enum import Enum
 import numpy as np
-=======
-from dataclasses import dataclass
-from enum import Enum
-from typing import Any, Optional
-
->>>>>>> ee7bc931
 from monty.json import MSONable
 
 
 class CorrectionType(Enum):
-<<<<<<< HEAD
     """Correction type."""
 
     ELECTROSTATIC = "electrostatic"
     POTENTIAL_ALIGNMENT = "potential_alignment"
 
-=======
-    """Correction type"""
-
-    electrostatic = "electrostatic"
-    potential_alignment = "potential_alignment"
->>>>>>> ee7bc931
 
 
 @dataclass
@@ -45,15 +31,9 @@
 
     correction_energy: float
     correction_type: CorrectionType
-<<<<<<< HEAD
     uncertainty: float = np.nan
     name: str = "Defect correction"
     description: str = ""
-=======
-    uncertainty: float = (None,)
-    name: str = ("Defect correction",)
-    description: str = ("",)
->>>>>>> ee7bc931
     metadata: Optional[dict[Any, Any]] = None
 
     def __post_init__(self):
